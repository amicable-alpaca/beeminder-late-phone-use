import json
import os
import sys
import logging
from datetime import datetime, timedelta
from pathlib import Path

import pytz
import requests

# Configuration
BEEMINDER_USERNAME = os.environ.get('BEEMINDER_USERNAME')
BEEMINDER_AUTH_TOKEN = os.environ.get('BEEMINDER_AUTH_TOKEN')
BEEMINDER_GOAL_SLUG = os.environ.get('BEEMINDER_GOAL_SLUG')
DB_FILE = 'data/phone_usage_db.json'
LAST_RUN_FILE = 'data/last_run.json'
# Timezone used for midnight-4 AM cutoff logic
TIMEZONE = os.environ.get("TIMEZONE", "America/New_York")

logging.basicConfig(level=logging.INFO, format="%(levelname)s:%(message)s")
logger = logging.getLogger(__name__)

<<<<<<< HEAD

=======
>>>>>>> 7f46ba32
def calculate_beeminder_date(unlock_datetime):
    """Return the Beeminder date applying the 4 AM cutoff."""
    if unlock_datetime.hour < 4:
        unlock_datetime -= timedelta(days=1)
    return unlock_datetime.strftime("%Y-%m-%d")

def ensure_directories():
    """Create necessary directories if they don't exist."""
    Path('data').mkdir(exist_ok=True)

def load_database():
    """Load the source of truth database."""
    if os.path.exists(DB_FILE):
        with open(DB_FILE, 'r') as f:
            return json.load(f)
    return {'datapoints': [], 'metadata': {'created': datetime.now().isoformat()}}

def save_database(db):
    """Save the source of truth database."""
    with open(DB_FILE, 'w') as f:
        json.dump(db, f, indent=2)

def check_already_processed_date(target_date, beeminder_map, db):
    """Check if we've already processed this date and Beeminder has matching data."""
    if not os.path.exists(LAST_RUN_FILE):
        return False

    with open(LAST_RUN_FILE, 'r') as f:
        last_run_data = json.load(f)

    last_processed_date = last_run_data.get('last_processed_date')
    if last_processed_date != target_date:
        return False

    expected = next((dp for dp in db['datapoints'] if dp['date'] == target_date), None)
    beeminder_dp = beeminder_map.get(target_date)

    if not expected or not beeminder_dp:
        return False

    return (
        beeminder_dp.get('value') == expected.get('value', 1)
        and beeminder_dp.get('comment', '') == expected.get('comment', '')
    )

def update_last_run(processed_date):
    """Update the last run timestamp and processed date."""
    with open(LAST_RUN_FILE, 'w') as f:
        json.dump(
            {"last_run": datetime.now().isoformat(), "last_processed_date": processed_date},
            f,
        )

def get_beeminder_datapoints():
    """Fetch all datapoints from Beeminder."""
    url = f"https://www.beeminder.com/api/v1/users/{BEEMINDER_USERNAME}/goals/{BEEMINDER_GOAL_SLUG}/datapoints.json"
    params = {'auth_token': BEEMINDER_AUTH_TOKEN}
    
    try:
        response = requests.get(url, params=params)
        response.raise_for_status()
        return response.json()
    except requests.exceptions.RequestException as e:
        status = getattr(e.response, "status_code", "N/A")
        logger.error(f"Error fetching Beeminder data (status {status}): {e}")
        return []

def add_beeminder_datapoint(date_str, value=1, comment="Late night phone usage detected"):
    """Add a datapoint to Beeminder."""
    url = f"https://www.beeminder.com/api/v1/users/{BEEMINDER_USERNAME}/goals/{BEEMINDER_GOAL_SLUG}/datapoints.json"
    
    # Convert date string to timestamp
    date_obj = datetime.strptime(date_str, '%Y-%m-%d')
    timestamp = int(date_obj.timestamp())
    
    data = {
        'auth_token': BEEMINDER_AUTH_TOKEN,
        'timestamp': timestamp,
        'value': value,
        'comment': comment,
        'requestid': f"phone_usage_{date_str}"  # Idempotency key
    }
    
    try:
        response = requests.post(url, json=data)
        response.raise_for_status()
        return response.json()
    except requests.exceptions.RequestException as e:
        status = getattr(e.response, "status_code", "N/A")
        logger.error(f"Error adding datapoint to Beeminder (status {status}): {e}")
        return None

def update_beeminder_datapoint(datapoint_id, value, comment):
    """Update an existing Beeminder datapoint."""
    url = (
        f"https://www.beeminder.com/api/v1/users/{BEEMINDER_USERNAME}/goals/"
        f"{BEEMINDER_GOAL_SLUG}/datapoints/{datapoint_id}.json"
    )
    data = {'auth_token': BEEMINDER_AUTH_TOKEN, 'value': value, 'comment': comment}
    try:
        response = requests.put(url, json=data)
        response.raise_for_status()
        return response.json()
    except requests.exceptions.RequestException as e:
        status = getattr(e.response, "status_code", "N/A")
        logger.error(f"Error updating datapoint {datapoint_id} (status {status}): {e}")
        return None

def get_beeminder_date_map(datapoints):
    """Return mapping of date -> datapoint dict."""
    date_map = {}
    for dp in datapoints:
        date = datetime.fromtimestamp(dp['timestamp']).strftime('%Y-%m-%d')
        date_map[date] = dp
    return date_map

def sync_datapoints(db, beeminder_map):
    """Sync missing or mismatched datapoints from DB to Beeminder."""
    synced_count = 0
    failed_syncs = []
    for dp in db['datapoints']:
        existing = beeminder_map.get(dp['date'])
        if not existing:
            logger.info(f"Syncing missing datapoint for {dp['date']}")
            result = add_beeminder_datapoint(
                dp['date'],
                dp.get('value', 1),
                dp.get('comment', 'Historical late night phone usage (synced)'),
            )
            if result:
                synced_count += 1
            else:
                failed_syncs.append(dp['date'])
        elif existing.get('value') != dp.get('value', 1) or existing.get('comment', '') != dp.get('comment', ''):
            logger.info(f"Updating mismatched datapoint for {dp['date']}")
            result = update_beeminder_datapoint(
                existing['id'],
                dp.get('value', 1),
                dp.get('comment', 'Historical late night phone usage (synced)'),
            )
            if result:
                synced_count += 1
            else:
                failed_syncs.append(dp['date'])

    if failed_syncs:
        logger.warning(f"Failed to sync datapoints: {', '.join(failed_syncs)}")
    return synced_count, failed_syncs

def main(trigger_date=None):
    """Main function to handle the phone usage tracking."""
    ensure_directories()
    
    # Load database
    db = load_database()

    tz = pytz.timezone(TIMEZONE)
    now = datetime.now(tz)

    if trigger_date:
        date_part = datetime.strptime(trigger_date, "%Y-%m-%d")
        unlock_dt = tz.localize(
            date_part.replace(
                hour=now.hour,
                minute=now.minute,
                second=now.second,
                microsecond=now.microsecond,
            )
        )
    else:
        unlock_dt = now

    beeminder_date = calculate_beeminder_date(unlock_dt)
<<<<<<< HEAD
=======

>>>>>>> 7f46ba32
    logger.info(f"Processing phone usage for Beeminder date: {beeminder_date}")

    existing_dates = [dp['date'] for dp in db['datapoints']]
    if beeminder_date not in existing_dates:
        new_datapoint = {
            'date': beeminder_date,
            'value': 1,
            'timestamp': unlock_dt.isoformat(),
            'comment': 'Late night phone usage detected',
        }
        db['datapoints'].append(new_datapoint)
        save_database(db)
        logger.info(f"Added datapoint for {beeminder_date} to database.")
    else:
        logger.info(f"Datapoint for {beeminder_date} already exists in database.")

    beeminder_datapoints = get_beeminder_datapoints()
    beeminder_map = get_beeminder_date_map(beeminder_datapoints)

    synced, failures = sync_datapoints(db, beeminder_map)
    if synced:
        logger.info(f"Synced {synced} historical datapoint(s) to Beeminder.")
    if failures:
        logger.warning(f"Some datapoints failed to sync: {', '.join(failures)}")

    beeminder_datapoints = get_beeminder_datapoints()
    beeminder_map = get_beeminder_date_map(beeminder_datapoints)

    if check_already_processed_date(beeminder_date, beeminder_map, db):
        logger.info(f"Already processed datapoint for {beeminder_date}. Skipping.")
    else:
        if beeminder_date not in beeminder_map:
            result = add_beeminder_datapoint(beeminder_date)
            if result:
                logger.info(f"Successfully added datapoint for {beeminder_date} to Beeminder.")
            else:
                logger.error(f"Failed to add datapoint for {beeminder_date} to Beeminder.")
                return
        else:
            logger.info(f"Datapoint for {beeminder_date} already exists in Beeminder.")

    update_last_run(beeminder_date)
    logger.info("Workflow completed successfully.")

if __name__ == "__main__":
    # Accept optional date argument
    trigger_date = sys.argv[1] if len(sys.argv) > 1 and sys.argv[1] else None
    main(trigger_date)
<|MERGE_RESOLUTION|>--- conflicted
+++ resolved
@@ -20,10 +20,7 @@
 logging.basicConfig(level=logging.INFO, format="%(levelname)s:%(message)s")
 logger = logging.getLogger(__name__)
 
-<<<<<<< HEAD
-
-=======
->>>>>>> 7f46ba32
+
 def calculate_beeminder_date(unlock_datetime):
     """Return the Beeminder date applying the 4 AM cutoff."""
     if unlock_datetime.hour < 4:
@@ -197,10 +194,7 @@
         unlock_dt = now
 
     beeminder_date = calculate_beeminder_date(unlock_dt)
-<<<<<<< HEAD
-=======
-
->>>>>>> 7f46ba32
+
     logger.info(f"Processing phone usage for Beeminder date: {beeminder_date}")
 
     existing_dates = [dp['date'] for dp in db['datapoints']]
