--- conflicted
+++ resolved
@@ -19,16 +19,12 @@
 
 logging.basicConfig(level=logging.INFO, format="%(levelname)s:%(message)s")
 logger = logging.getLogger(__name__)
-<<<<<<< HEAD
-
 
 def calculate_beeminder_date(unlock_datetime):
     """Return the Beeminder date applying the 4 AM cutoff."""
     if unlock_datetime.hour < 4:
         unlock_datetime -= timedelta(days=1)
     return unlock_datetime.strftime("%Y-%m-%d")
-=======
->>>>>>> 2b53c3da
 
 def ensure_directories():
     """Create necessary directories if they don't exist."""
@@ -184,7 +180,6 @@
     now = datetime.now(tz)
 
     if trigger_date:
-<<<<<<< HEAD
         date_part = datetime.strptime(trigger_date, "%Y-%m-%d")
         unlock_dt = tz.localize(
             date_part.replace(
@@ -198,17 +193,7 @@
         unlock_dt = now
 
     beeminder_date = calculate_beeminder_date(unlock_dt)
-=======
-        unlock_date = tz.localize(datetime.strptime(trigger_date, "%Y-%m-%d"))
-        unlock_hour = now.hour
-        if unlock_hour < 4:
-            beeminder_date = (unlock_date - timedelta(days=1)).strftime("%Y-%m-%d")
-        else:
-            beeminder_date = unlock_date.strftime("%Y-%m-%d")
-    else:
-        beeminder_date = now.strftime("%Y-%m-%d")
-
->>>>>>> 2b53c3da
+
     logger.info(f"Processing phone usage for Beeminder date: {beeminder_date}")
 
     existing_dates = [dp['date'] for dp in db['datapoints']]
@@ -216,11 +201,7 @@
         new_datapoint = {
             'date': beeminder_date,
             'value': 1,
-<<<<<<< HEAD
             'timestamp': unlock_dt.isoformat(),
-=======
-            'timestamp': now.isoformat(),
->>>>>>> 2b53c3da
             'comment': 'Late night phone usage detected',
         }
         db['datapoints'].append(new_datapoint)
@@ -260,4 +241,4 @@
 if __name__ == "__main__":
     # Accept optional date argument
     trigger_date = sys.argv[1] if len(sys.argv) > 1 and sys.argv[1] else None
-    main(trigger_date)
+    main(trigger_date)